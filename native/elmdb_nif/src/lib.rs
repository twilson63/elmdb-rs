--- conflicted
+++ resolved
@@ -813,14 +813,8 @@
     // OPTIMIZATION: Start cursor at prefix position instead of scanning from beginning
     // This dramatically reduces iterations for sparse data
     
-<<<<<<< HEAD
     // First, try to position cursor at prefix using MDB_SET_RANGE to check if key exists
     let cursor_positioned = cursor.get(Some(prefix_bytes), None, MDB_SET_RANGE).is_ok();
-=======
-    // Safe iteration approach that handles empty databases and missing prefixes
-    // First, try to position cursor at prefix using MDB_SET_RANGE to check if key exists
-    let cursor_positioned = cursor.get(Some(prefix_bytes), None, ffi::MDB_SET_RANGE).is_ok();
->>>>>>> b913543a
     
     if !cursor_positioned {
         // No keys >= prefix exist, return not_found immediately
